--- conflicted
+++ resolved
@@ -206,11 +206,8 @@
             fused=True,
             betas=(0.8, 0.98),
         )
-<<<<<<< HEAD
-    sched = LambdaLR(opt, partial(expoential_lr, step, 1000, 0.9999, 0.1))
-=======
-    sched = LambdaLR(opt, partial(expoential_lr, warmup_steps, 0.9999, 0.1))
->>>>>>> a4e27319
+
+    sched = LambdaLR(opt, partial(expoential_lr, step, warmup_steps, 0.9999, 0.1))
     try:
         # opt.load_state_dict(torch.load(os.path.join(checkpoint_path, "opt.pt")))
         sched.load_state_dict(torch.load(os.path.join(checkpoint_path, "sched.pt")))
