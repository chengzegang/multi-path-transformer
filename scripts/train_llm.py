from collections import OrderedDict
from datetime import datetime
import glob
import inspect
import math
import os
from functools import partial
from typing import Optional, Tuple
import torch.utils.data.datapipes as dp

from torch.distributed.tensor.parallel.ddp import pre_dp_module_transform
import tempfile
import torch
import yaml
from datasets import load_dataset  # type: ignore
from torch import Tensor, nn  # type: ignore
from torch.backends import cuda, cudnn
from torch.optim import AdamW, Optimizer
from torch.optim.lr_scheduler import LambdaLR
from torch.utils.data import DataLoader
from tqdm.auto import tqdm  # type: ignore
from transformers import (
    AutoModelForCausalLM,
    AutoTokenizer,
    AutoModelForSequenceClassification,
    AutoModelForTokenClassification,
)  # type:ignore
import wandb
from torch.distributed._tensor import DeviceMesh, Shard, distribute_tensor  # type: ignore
from torch.distributed.tensor.parallel import (
    parallelize_module,
    ColwiseParallel,
    PairwiseParallel,
)

from multipath.nn.ddp import DistributedModule  # type: ignore
from multipath.nn.llm import LLM, add_gradient_checkpoint
from multipath.torch_datasets.llm_datasets import Pile, Sentence, WebData
import torch.distributed as dist
from torch.nn.parallel import DistributedDataParallel as DDP
from torch.distributed.optim import ZeroRedundancyOptimizer as ZRO
import evaluate
from torch.optim.swa_utils import AveragedModel, get_ema_avg_fn
import torch._dynamo.config
from torch.distributed.pipeline.sync import Pipe  # type: ignore
from torch.distributed import rpc
import torch._dynamo
import warnings

warnings.simplefilter("ignore")
torch._dynamo.config.suppress_errors = True
torch._dynamo.config.cache_size_limit = 256
cudnn.benchmark = True
cudnn.allow_tf32 = True
cuda.matmul.allow_bf16_reduced_precision_reduction = True
cuda.matmul.allow_tf32 = True


class Evaluation:
    def __init__(self, model: LLM, tokenizer: AutoTokenizer, device: str):
        self.model = model
        self.tokenizer = tokenizer
        self.device = device
        self.perplexity = evaluate.load("perplexity", module_type="metric")

    def step(self, step: int):
        with torch.inference_mode():
            self.model.eval()
            text = "This is a"
            output_str = " ".join(self.model.stream(self.tokenizer, text, 128))
            results = self.perplexity.compute(predictions=output_str, model_id="gpt2")
            wandb.log(results["mean_perplexity"], step=step)
            return results


def expoential_lr(
    warmup_steps=2000,
    beta: float = 0.95,
    min_factor: float = 0.01,
    step: int = 0,
):
    if step < warmup_steps:
        return max(1e-8, step / (warmup_steps))
    else:
        return max(beta ** (step - warmup_steps), min_factor)


def cosine_lr(step: int, total_steps: int, lr_max: float, lr_min: float) -> float:
    return lr_min + (lr_max - lr_min) * 0.5 * (
        1 + math.cos(step / total_steps * math.pi)
    )


def grad_accumulation_scheduler(
    step: int, init_accum_steps: int = 0, last_accum_steps: int = 0, rate: float = 0.01
):
    curr_steps = min(last_accum_steps, math.ceil(init_accum_steps + (1 + rate) ** step))
    return curr_steps


def step_model(
    device: str,
    dl: DataLoader,
    proxy_model: LLM,
    opt: Optimizer,
    sched: LambdaLR,
    num_epochs: int,
    grad_accum: int,
    step: int,
    tokens: int,
    pbar: tqdm,
    enable_compiler: bool = False,
    distributed: bool = False,
    ema: bool = False,
    num_tokens_per_batch: int = 0,
):
    # loss = 0
    input_ids = None
    output_ids = None

    avg_model = None
    if ema:
        avg_model = AveragedModel(
            proxy_model, device="cpu", avg_fn=get_ema_avg_fn(0.99), use_buffers=True
        )
    if os.getenv("LOCAL_RANK", "0") == "0":
        wandb.watch(proxy_model)
    target_num_tokens_per_batch = 512 * 512
    world_size = int(os.getenv("WORLD_SIZE", 1))
    target_grad_accum = (
        target_num_tokens_per_batch // num_tokens_per_batch // world_size
    )

    schedule_grad_accum = partial(
        grad_accumulation_scheduler,
        init_accum_steps=grad_accum,
        last_accum_steps=target_grad_accum,
    )

    eval_loss = 0
    # curr_grad_accum = schedule_grad_accum(step)

    for epoch in range(num_epochs):
        accum_loss = []

        for i, batch in enumerate(dl):
            proxy_model.train()
            input_ids = batch["input_ids"].to(device)
            out = proxy_model(input_ids, labels=input_ids)
            logits = out["logits"]

            if len(accum_loss) % grad_accum == 0 or not isinstance(proxy_model, DDP):
                (out["loss"] / grad_accum).backward()
            else:
                with proxy_model.no_sync():
                    (out["loss"] / grad_accum).backward()
            accum_loss.append(out["loss"].item())
            output_ids = out["logits"]
            if os.getenv("LOCAL_RANK", "0") == "0":
                pbar.set_description(
                    f"epoch: {epoch:3d}/{num_epochs:3d}, step: {step:8d}, loss: {out['loss'].item():0.6f}, eval_loss: {eval_loss:0.6f}, lr: {sched.get_last_lr()[0]:0.3e}, grad_accum: {len(accum_loss):3d}/{grad_accum}"
                )
                pbar.update(torch.numel(input_ids) * world_size)
            if len(accum_loss) % grad_accum == 0:
                nn.utils.clip_grad_value_(proxy_model.parameters(), 1.0)
                opt.step()
                if avg_model is not None:
                    avg_model.update_parameters(proxy_model)

                sched.step(step)
                opt.zero_grad()

                step += 1
                tokens += torch.numel(input_ids) * world_size
                proxy_model.eval()
                avg_loss = sum(accum_loss) / len(accum_loss)
                accum_loss = []
<<<<<<< HEAD
                yield epoch, step, tokens, avg_loss, input_ids, output_ids, eval_output_ids

                # curr_grad_accum = schedule_grad_accum(step)
        yield epoch, step, tokens, accum_loss, input_ids, output_ids, eval_output_ids
=======
                yield epoch, step, tokens, avg_loss, input_ids, output_ids
                #curr_grad_accum = schedule_grad_accum(step)
        yield epoch, step, tokens, accum_loss, input_ids, output_ids
>>>>>>> bc572327


def num_params(model: nn.Module) -> str:
    n_p = sum(p.numel() for p in model.parameters() if p.requires_grad)

    def to_human_readable(n: int) -> str:
        if n < 1e3:
            return str(n)
        elif n < 1e6:
            return f"{n/1e3:.0f}K"
        elif n < 1e9:
            return f"{n/1e6:.0f}M"
        elif n < 1e12:
            return f"{n/1e9:.0f}B"
        elif n < 1e15:
            return f"{n/1e12:.0f}T"
        else:
            return f"{n/1e15:.0f}P"

    return to_human_readable(n_p)


def partial_load_state_dict(mod: nn.Module, state_dict: OrderedDict) -> nn.Module:
    mod_state_dict = mod.state_dict()
    for k, v in state_dict.items():
        if k in mod_state_dict and v.shape == mod_state_dict[k]:
            mod_state_dict[k] = v
    mod.load_state_dict(mod_state_dict)
    return mod


def train(
    root: Optional[str] = None,
    name: str = "default",
    data_name: str = "webtext",
    checkpoint_path: str = "models",
    lr: float = 2e-4,
    num_epochs: int = 10,
    save_every: int = 100,
    grad_accum: int = 2,
    max_size: int = 512,
    batch_size: int = 4,
    num_workers: int = 16,
    model_config: dict = {
        "embedding_size": 4096,
        "hidden_size": 512,
        "num_layers": 32,
        "head_size": 64,
    },
    device: str = "cuda",
    dtype: str = "bfloat16",
    tokenizer_id: str = "meta-llama/Llama-2-7b-chat-hf",
    distributed: bool = False,
    enable_compiler: bool = False,
    warmup_steps: int = 100,
    ema: bool = True,
    grad_checkpoints: int = 4,
):
    local_rank = int(os.getenv("LOCAL_RANK", 0))
    world_size = int(os.getenv("WORLD_SIZE", 1))
    local_world_size = int(os.getenv("LOCAL_WORLD_SIZE", 1))
    num_nodes = world_size // local_world_size
    num_workers = int(os.getenv("NUM_WORKERS", num_workers or 4)) // local_world_size

    print(
        f"world_size: {world_size}, local_world_size: {local_world_size}, num_nodes: {num_nodes}, num_workers: {num_workers}"
    )

    if distributed:
        torch.cuda.set_device(local_rank)
        os.environ["CUDA_VISIBLE_DEVICES"] = str(local_rank)
        dist.init_process_group("nccl")

    device = torch.device("cuda", local_rank)
    dtype = getattr(torch, dtype)

    os.makedirs(checkpoint_path, exist_ok=True)

    tokenizer = AutoTokenizer.from_pretrained(tokenizer_id, use_fast=True)
    tokenizer.pad_token = tokenizer.eos_token

    model = LLM(tokenizer.vocab_size, **model_config).to(dtype)
    tokenizer.save_pretrained(checkpoint_path)
    total_params = num_params(model)
    print(f"total params: {total_params}")
    step = 0
    tokens = 0
    try:
        ckpts = glob.glob("models/llm*.pt")
        ckpt = sorted(ckpts, key=lambda x: int(x.split("-")[-1].split(".")[0]))[-1]
        try:
            model.load_state_dict(torch.load(ckpt, map_location="cpu"), strict=False)
            model.to(dtype)
        except Exception as e:
            print(e)
            partial_load_state_dict(model, torch.load(ckpt, mmap=True))
        tags = ckpt.split('.')[0].split('-')
        step = int(tags[0])
        tokens = int(tags[1])
    except Exception:
        print("fail to load a checkpoint, starting from scratch")
    model = add_gradient_checkpoint(model, grad_checkpoints)
    proxy_model = None
    if distributed:
        model = model.to(device)
        proxy_model = DDP(model, gradient_as_bucket_view=True, static_graph=True)
    else:
        proxy_model = model.to(device)

    opt = None
    if distributed:
        opt = ZRO(
            proxy_model.parameters(),
            AdamW,
            lr=lr,
            weight_decay=1e-5,
            betas=(0.9, 0.95),
            fused=True,
            parameters_as_bucket_view=True,
            eps=1e-3,
        )
    else:
        opt = AdamW(
            proxy_model.parameters(),
            lr=lr,
            weight_decay=1e-5,
            fused=True,
            betas=(0.9, 0.95),
            eps=1e-3,
        )

    sched = LambdaLR(opt, partial(expoential_lr, warmup_steps, 0.999, 0.1))
    data = None
    if data_name == "pile":
        data = Pile(root)
    elif data_name == "webtext":
        data = WebData()
    dataset = Sentence(data, max_size=max_size, tokenizer=tokenizer)

    def collate_fn(batch, max_size: int = max_size):
        text = [item["text"] for item in batch]
        inputs = tokenizer(
            text,
            padding=True,
            return_tensors="pt",
            truncation=True,
            max_length=max_size,
            add_special_tokens=True,
        )
        return {
            "input_ids": inputs["input_ids"],
        }

    dl = DataLoader(
        dataset,
        batch_size=batch_size,
        collate_fn=collate_fn,
        num_workers=num_workers // world_size,
    )

    date = datetime.now().strftime("%Y%m%d-%H%M%S")
    if os.getenv("LOCAL_RANK", "0") == "0":
        wandb.init(
            # set the wandb project where this run will be logged
            project="multi-path-llm",
            name=f"{total_params}-{name}-{date}",
            # track hyperparameters and run metadata
            id=f"{total_params}-{name}-{date}",
            resume="allow",
            config={
                "grad_accum": grad_accum,
                "dtype": dtype,
                "max_size": max_size,
                "batch_size": batch_size,
                "model_config": model_config,
                "lr": lr,
                "tokenizer_id": tokenizer_id,
                "architecture": "LLM",
                "dataset": "Pile",
                "epochs": num_epochs,
                "num_params": total_params,
            },
        )

    total_tokens = 5000000000000
    pbar = None
    num_tokens_per_batch = batch_size * max_size
    if local_rank == 0:
        pbar = tqdm(total=total_tokens, dynamic_ncols=True, unit_scale=True)
        pbar.update(tokens)
    iteration = step_model(
        device,
        dl,
        proxy_model,
        opt,
        sched,
        num_epochs,
        grad_accum,
        step,
        tokens,
        pbar,
        enable_compiler,
        distributed,
        ema,
        num_tokens_per_batch,
    )

    for epoch, step, tokens, loss, input_ids, output_ids in iteration:
        if local_rank == 0:
            in_text = tokenizer.decode(input_ids[0][:-1], skip_special_tokens=True)
            train_out_text = tokenizer.decode(
                output_ids[0].argmax(dim=-1)[1:], skip_special_tokens=True
            )
            pbar.write("=" * 64)
            pbar.write(f"INPUT       : {repr(in_text[:64])}...")
            pbar.write(f"TRAIN OUTPUT: {repr(train_out_text[:64])}...")
            pbar.write("=" * 64)
            wandb.log(
                {
                    "loss": loss,
                    "lr": sched.get_last_lr()[0],
                    "tokens": tokens,
                },
                step=step,
            )
            if step % save_every == 0 and math.isfinite(loss):
                ckpts = glob.glob("models/llm*.pt")
                if len(ckpts) > 3:
                    os.remove(
                        sorted(
                            ckpts, key=lambda x: int(x.split("-")[-1].split(".")[0])
                        )[0]
                    )
                model.eval()
                torch.save(model.state_dict(), f"models/llm-{step}-{tokens}.pt")

    pbar.close()


def save_checkpoint(
    path: str,
    model: LLM,
    optimizer: Optimizer,
    scheduler: LambdaLR,
    step: int,
    **kwargs,
):
    os.makedirs(path, exist_ok=True)
    state = {
        "model_config": model.config,
        "optimizer": optimizer.__class__.__name__,
        "scheduler": scheduler.__class__.__name__,
        "optimizer_config": optimizer.defaults,
        "scheduler_config": scheduler.state_dict(),
        "step": step,
        "created_at": datetime.now().strftime("%Y%m%d-%H%M%S"),
        **kwargs,
    }
    with open(os.path.join(path, "checkpoint.yaml"), "w") as f:
        yaml.dump(state, f)
    torch.save(model.state_dict(), os.path.join(path, "model.pt"))
    torch.save(optimizer.state_dict(), os.path.join(path, "optimizer.pt"))


def check_mappings(d1: dict, d2: dict) -> bool:
    if len(d1) != len(d2):
        return False

    if set(d1.keys()) != set(d2.keys()):
        return False

    for k, v in d1.items():
        if k not in d2:
            return False
        if isinstance(v, dict):
            return check_mappings(v, d2[k])
        else:
            if v != d2[k]:
                return False
    return True


def load_checkpoint(
    path: str, model: LLM, optimizer: Optimizer, scheduler: LambdaLR
) -> Tuple[LLM, Optimizer, LambdaLR, dict]:
    state = yaml.full_load(open(os.path.join(path, "checkpoint.yaml")))

    model = LLM(**state["model_config"])
    try:
        partial_load_state_dict(model, torch.load(os.path.join(path, "model.pt")))
    except Exception:
        pass
    if check_mappings(state["optimizer_config"], optimizer.defaults):
        try:
            optimizer.load_state_dict(torch.load(os.path.join(path, "optimizer.pt")))
        except Exception:
            pass
    if check_mappings(state["scheduler_config"], scheduler.state_dict()):
        try:
            scheduler.load_state_dict(torch.load(os.path.join(path, "scheduler.pt")))
        except Exception:
            pass
    return model, optimizer, scheduler, state<|MERGE_RESOLUTION|>--- conflicted
+++ resolved
@@ -138,7 +138,7 @@
     )
 
     eval_loss = 0
-    # curr_grad_accum = schedule_grad_accum(step)
+    curr_grad_accum = schedule_grad_accum(step)
 
     for epoch in range(num_epochs):
         accum_loss = []
@@ -149,11 +149,13 @@
             out = proxy_model(input_ids, labels=input_ids)
             logits = out["logits"]
 
-            if len(accum_loss) % grad_accum == 0 or not isinstance(proxy_model, DDP):
-                (out["loss"] / grad_accum).backward()
+            if len(accum_loss) % curr_grad_accum == 0 or not isinstance(
+                proxy_model, DDP
+            ):
+                (out["loss"] / curr_grad_accum).backward()
             else:
                 with proxy_model.no_sync():
-                    (out["loss"] / grad_accum).backward()
+                    (out["loss"] / curr_grad_accum).backward()
             accum_loss.append(out["loss"].item())
             output_ids = out["logits"]
             if os.getenv("LOCAL_RANK", "0") == "0":
@@ -161,7 +163,7 @@
                     f"epoch: {epoch:3d}/{num_epochs:3d}, step: {step:8d}, loss: {out['loss'].item():0.6f}, eval_loss: {eval_loss:0.6f}, lr: {sched.get_last_lr()[0]:0.3e}, grad_accum: {len(accum_loss):3d}/{grad_accum}"
                 )
                 pbar.update(torch.numel(input_ids) * world_size)
-            if len(accum_loss) % grad_accum == 0:
+            if len(accum_loss) % curr_grad_accum == 0:
                 nn.utils.clip_grad_value_(proxy_model.parameters(), 1.0)
                 opt.step()
                 if avg_model is not None:
@@ -175,16 +177,9 @@
                 proxy_model.eval()
                 avg_loss = sum(accum_loss) / len(accum_loss)
                 accum_loss = []
-<<<<<<< HEAD
-                yield epoch, step, tokens, avg_loss, input_ids, output_ids, eval_output_ids
-
-                # curr_grad_accum = schedule_grad_accum(step)
-        yield epoch, step, tokens, accum_loss, input_ids, output_ids, eval_output_ids
-=======
                 yield epoch, step, tokens, avg_loss, input_ids, output_ids
-                #curr_grad_accum = schedule_grad_accum(step)
+                curr_grad_accum = schedule_grad_accum(step)
         yield epoch, step, tokens, accum_loss, input_ids, output_ids
->>>>>>> bc572327
 
 
 def num_params(model: nn.Module) -> str:
@@ -281,7 +276,7 @@
         except Exception as e:
             print(e)
             partial_load_state_dict(model, torch.load(ckpt, mmap=True))
-        tags = ckpt.split('.')[0].split('-')
+        tags = ckpt.split(".")[0].split("-")
         step = int(tags[0])
         tokens = int(tags[1])
     except Exception:
